--- conflicted
+++ resolved
@@ -82,9 +82,6 @@
     return modMask;
 }
 
-<<<<<<< HEAD
-bool CKeybindManager::handleKeybinds(const uint32_t& modmask, const std::string& key, const xkb_keysym_t& keysym, const int& keycode) {
-=======
 bool CKeybindManager::onKeyEvent(wlr_keyboard_key_event* e, SKeyboard* pKeyboard) {
     const auto KEYCODE = e->keycode + 8;  // Because to xkbcommon it's +8 from libinput
 
@@ -98,17 +95,17 @@
         m_dPressedKeycodes.push_back(KEYCODE);
         m_dPressedKeysyms.push_back(keysym);
 
-        found = g_pKeybindManager->handleKeybinds(MODS, keysym, 0, true, e->time_msec) || found;
-
-        found = g_pKeybindManager->handleKeybinds(MODS, 0, KEYCODE, true, e->time_msec) || found;
+        found = g_pKeybindManager->handleKeybinds(MODS, "", keysym, 0, true, e->time_msec) || found;
+
+        found = g_pKeybindManager->handleKeybinds(MODS, "", 0, KEYCODE, true, e->time_msec) || found;
     } else if (e->state == WL_KEYBOARD_KEY_STATE_RELEASED) {
 
         m_dPressedKeycodes.erase(std::remove(m_dPressedKeycodes.begin(), m_dPressedKeycodes.end(), KEYCODE));
         m_dPressedKeysyms.erase(std::remove(m_dPressedKeysyms.begin(), m_dPressedKeysyms.end(), keysym));
 
-        found = g_pKeybindManager->handleKeybinds(MODS, keysym, 0, false, e->time_msec) || found;
-
-        found = g_pKeybindManager->handleKeybinds(MODS, 0, KEYCODE, false, e->time_msec) || found;
+        found = g_pKeybindManager->handleKeybinds(MODS, "", keysym, 0, false, e->time_msec) || found;
+
+        found = g_pKeybindManager->handleKeybinds(MODS, "", 0, KEYCODE, false, e->time_msec) || found;
 
         shadowKeybinds();
     }
@@ -116,8 +113,22 @@
     return !found;
 }
 
-bool CKeybindManager::handleKeybinds(const uint32_t& modmask, const xkb_keysym_t& key, const int& keycode, bool pressed, uint32_t time) {
->>>>>>> 7f660fed
+bool CKeybindManager::onAxisEvent(wlr_pointer_axis_event* e) {
+    const auto MODS = g_pInputManager->accumulateModsFromAllKBs();
+
+    bool found = false;
+    if (e->source == WLR_AXIS_SOURCE_WHEEL && e->orientation == WLR_AXIS_ORIENTATION_VERTICAL) {
+        if (e->delta < 0) { 
+            found = g_pKeybindManager->handleKeybinds(MODS, "mouse_down", 0, 0, false, 0);
+        } else {
+            found = g_pKeybindManager->handleKeybinds(MODS, "mouse_up", 0, 0, false, 0);
+        }
+    }
+
+    return !found;
+}
+
+bool CKeybindManager::handleKeybinds(const uint32_t& modmask, const std::string& key, const xkb_keysym_t& keysym, const int& keycode, bool pressed, uint32_t time) {
     bool found = false;
 
     if (handleInternalKeybinds(keysym))
@@ -136,14 +147,10 @@
         if (modmask != k.modmask || (g_pCompositor->m_sSeat.exclusiveClient && !k.locked) || k.submap != m_szCurrentSelectedSubmap || (!pressed && !k.release) || k.shadowed)
             continue;
 
-<<<<<<< HEAD
         if (!key.empty()) {
             if (key != k.key)
                 continue;
         } else if (k.keycode != -1) {
-=======
-        if (k.keycode != -1) {
->>>>>>> 7f660fed
             if (keycode != k.keycode)
                 continue;
         } else {
