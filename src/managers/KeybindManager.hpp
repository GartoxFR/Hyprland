#pragma once

#include "../defines.hpp"
#include <deque>
#include "../Compositor.hpp"
#include <unordered_map>
#include <functional>

struct SKeybind {
    std::string       key = "";
    int               keycode = -1;
    uint32_t          modmask = 0;
    std::string       handler = "";
    std::string       arg = "";
    bool              locked = false;
    std::string       submap = "";
    bool              release = false;

    // DO NOT INITIALIZE
    bool              shadowed = false;
};

class CKeybindManager {
public:
    CKeybindManager();

<<<<<<< HEAD
    bool                handleKeybinds(const uint32_t&, const std::string&, const xkb_keysym_t&, const int&);
=======
    bool                onKeyEvent(wlr_keyboard_key_event*, SKeyboard*);
    
>>>>>>> 7f660fed
    void                addKeybind(SKeybind);
    void                removeKeybind(uint32_t, const std::string&);
    uint32_t            stringToModMask(std::string);
    void                clearKeybinds();

    std::unordered_map<std::string, std::function<void(std::string)>> m_mDispatchers;

private:
    std::list<SKeybind> m_lKeybinds;
    std::deque<xkb_keysym_t> m_dPressedKeysyms;
    std::deque<uint32_t> m_dPressedKeycodes;

    inline static std::string m_szCurrentSelectedSubmap = "";

    xkb_keysym_t        m_kHeldBack = 0;

    bool                handleKeybinds(const uint32_t&, const xkb_keysym_t&, const int&, bool, uint32_t);

    void                shadowKeybinds();

    bool                handleInternalKeybinds(xkb_keysym_t);
    bool                handleVT(xkb_keysym_t);

    // -------------- Dispatchers -------------- //
    static void         killActive(std::string);
    static void         spawn(std::string);
    static void         toggleActiveFloating(std::string);
    static void         toggleActivePseudo(std::string);
    static void         changeworkspace(std::string);
    static void         fullscreenActive(std::string);
    static void         moveActiveToWorkspace(std::string);
    static void         moveActiveToWorkspaceSilent(std::string);
    static void         moveFocusTo(std::string);
    static void         moveActiveTo(std::string);
    static void         toggleGroup(std::string);
    static void         changeGroupActive(std::string);
    static void         alterSplitRatio(std::string);
    static void         focusMonitor(std::string);
    static void         toggleSplit(std::string);
    static void         moveCursorToCorner(std::string);
    static void         workspaceOpt(std::string);
    static void         exitHyprland(std::string);
    static void         moveCurrentWorkspaceToMonitor(std::string);
    static void         moveWorkspaceToMonitor(std::string);
    static void         toggleSpecialWorkspace(std::string);
    static void         forceRendererReload(std::string);
    static void         resizeActive(std::string);
    static void         moveActive(std::string);
    static void         circleNext(std::string);
    static void         focusWindow(std::string);
    static void         setSubmap(std::string);

    friend class CCompositor;

    enum eFocusWindowMode {
        MODE_CLASS_REGEX = 0,
        MODE_TITLE_REGEX,
        MODE_ADDRESS,
        MODE_PID
    };
};

inline std::unique_ptr<CKeybindManager> g_pKeybindManager;<|MERGE_RESOLUTION|>--- conflicted
+++ resolved
@@ -24,12 +24,9 @@
 public:
     CKeybindManager();
 
-<<<<<<< HEAD
-    bool                handleKeybinds(const uint32_t&, const std::string&, const xkb_keysym_t&, const int&);
-=======
     bool                onKeyEvent(wlr_keyboard_key_event*, SKeyboard*);
+    bool                onAxisEvent(wlr_pointer_axis_event*);
     
->>>>>>> 7f660fed
     void                addKeybind(SKeybind);
     void                removeKeybind(uint32_t, const std::string&);
     uint32_t            stringToModMask(std::string);
@@ -46,7 +43,7 @@
 
     xkb_keysym_t        m_kHeldBack = 0;
 
-    bool                handleKeybinds(const uint32_t&, const xkb_keysym_t&, const int&, bool, uint32_t);
+    bool                handleKeybinds(const uint32_t&, const std::string&, const xkb_keysym_t&, const int&, bool, uint32_t);
 
     void                shadowKeybinds();
 
