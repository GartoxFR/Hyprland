#include "Renderer.hpp"
#include "../Compositor.hpp"

void renderSurface(struct wlr_surface* surface, int x, int y, void* data) {
    const auto TEXTURE = wlr_surface_get_texture(surface);
    const auto RDATA = (SRenderData*)data;

    if (!TEXTURE)
        return;

    double outputX = 0, outputY = 0;
    wlr_output_layout_output_coords(g_pCompositor->m_sWLROutputLayout, RDATA->output, &outputX, &outputY);

    wlr_box windowBox;
    if (RDATA->surface && surface == RDATA->surface) {
        windowBox = {(int)outputX + RDATA->x + x, (int)outputY + RDATA->y + y, RDATA->w, RDATA->h};
    } else {
        windowBox = {(int)outputX + RDATA->x + x, (int)outputY + RDATA->y + y, surface->current.width, surface->current.height};
    }
    scaleBox(&windowBox, RDATA->output->scale);

    if (RDATA->surface && surface == RDATA->surface)
        g_pHyprOpenGL->renderTextureWithBlur(TEXTURE, &windowBox, RDATA->fadeAlpha * RDATA->alpha, RDATA->dontRound ? 0 : g_pConfigManager->getInt("decoration:rounding"));
    else
        g_pHyprOpenGL->renderTexture(TEXTURE, &windowBox, RDATA->fadeAlpha * RDATA->alpha, RDATA->dontRound ? 0 : g_pConfigManager->getInt("decoration:rounding"));

    wlr_surface_send_frame_done(surface, RDATA->when);

    wlr_presentation_surface_sampled_on_output(g_pCompositor->m_sWLRPresentation, surface, RDATA->output);
}

bool shouldRenderWindow(CWindow* pWindow, SMonitor* pMonitor) {
    wlr_box geometry = {pWindow->m_vRealPosition.vec().x, pWindow->m_vRealPosition.vec().y, pWindow->m_vRealSize.vec().x, pWindow->m_vRealSize.vec().y};

    if (!wlr_output_layout_intersects(g_pCompositor->m_sWLROutputLayout, pMonitor->output, &geometry))
        return false;

    // now check if it has the same workspace
    if (pWindow->m_iWorkspaceID == pMonitor->activeWorkspace)
        return true;

    // if not, check if it maybe is active on a different monitor.
    if (g_pCompositor->isWorkspaceVisible(pWindow->m_iWorkspaceID))
        return true;

    return false;
}

void CHyprRenderer::renderWorkspaceWithFullscreenWindow(SMonitor* pMonitor, CWorkspace* pWorkspace, timespec* time) {
    CWindow* pWorkspaceWindow = nullptr;

    for (auto& w : g_pCompositor->m_lWindows) {
        if (w.m_iWorkspaceID != pWorkspace->m_iID || !w.m_bIsFullscreen)
            continue;

        // found it!
        renderWindow(&w, pMonitor, time, false);

        pWorkspaceWindow = &w;
    }

    // then render windows over fullscreen
    for (auto& w : g_pCompositor->m_lWindows) {
        if (w.m_iWorkspaceID != pWorkspaceWindow->m_iWorkspaceID || !w.m_bCreatedOverFullscreen || !w.m_bIsMapped)
            continue;

        renderWindow(&w, pMonitor, time, true);
    }

    renderDragIcon(pMonitor, time);

    // if correct monitor draw hyprerror
    if (pMonitor == &g_pCompositor->m_lMonitors.front())
        g_pHyprError->draw();
}

void CHyprRenderer::renderWindow(CWindow* pWindow, SMonitor* pMonitor, timespec* time, bool decorate) {
    if (pWindow->m_bHidden)
        return;

    if (pWindow->m_bFadingOut) {
        g_pHyprOpenGL->renderSnapshot(&pWindow);
        return;
    }

    const auto REALPOS = pWindow->m_vRealPosition.vec();
    SRenderData renderdata = {pMonitor->output, time, REALPOS.x, REALPOS.y};
    renderdata.surface = g_pXWaylandManager->getWindowSurface(pWindow);
    renderdata.w = pWindow->m_vRealSize.vec().x;
    renderdata.h = pWindow->m_vRealSize.vec().y;
    renderdata.dontRound = pWindow->m_bIsFullscreen;
    renderdata.fadeAlpha = pWindow->m_fAlpha.fl();
    renderdata.alpha = pWindow == g_pCompositor->m_pLastWindow ? g_pConfigManager->getFloat("decoration:active_opacity") : g_pConfigManager->getFloat("decoration:inactive_opacity");

    // apply window special data
    renderdata.alpha *= pWindow->m_sSpecialRenderData.alpha;

    wlr_surface_for_each_surface(g_pXWaylandManager->getWindowSurface(pWindow), renderSurface, &renderdata);

    // border
    if (decorate && !pWindow->m_bX11DoesntWantBorders)
        drawBorderForWindow(pWindow, pMonitor, pWindow->m_fAlpha.fl() * renderdata.alpha);

    if (pWindow->m_bIsX11) {
        if (pWindow->m_uSurface.xwayland->surface) {
            wlr_surface_for_each_surface(pWindow->m_uSurface.xwayland->surface, renderSurface, &renderdata);
        }
    }
    else {
        renderdata.dontRound = false; // restore dontround
        renderdata.pMonitor = pMonitor;
        wlr_xdg_surface_for_each_popup_surface(pWindow->m_uSurface.xdg, renderSurface, &renderdata);
    } 
}

void CHyprRenderer::renderAllClientsForMonitor(const int& ID, timespec* time) {
    const auto PMONITOR = g_pCompositor->getMonitorFromID(ID);

    if (!PMONITOR)
        return;

    // Render layer surfaces below windows for monitor
    for (auto& ls : PMONITOR->m_aLayerSurfaceLists[ZWLR_LAYER_SHELL_V1_LAYER_BACKGROUND]) {
        SRenderData renderdata = {PMONITOR->output, time, ls->geometry.x, ls->geometry.y};
        wlr_surface_for_each_surface(ls->layerSurface->surface, renderSurface, &renderdata);
    }
    for (auto& ls : PMONITOR->m_aLayerSurfaceLists[ZWLR_LAYER_SHELL_V1_LAYER_BOTTOM]) {
        SRenderData renderdata = {PMONITOR->output, time, ls->geometry.x, ls->geometry.y};
        wlr_surface_for_each_surface(ls->layerSurface->surface, renderSurface, &renderdata);
    }

    // if there is a fullscreen window, render it and then do not render anymore.
    // fullscreen window will hide other windows and top layers
    const auto PWORKSPACE = g_pCompositor->getWorkspaceByID(PMONITOR->activeWorkspace);

    if (PWORKSPACE->m_bHasFullscreenWindow) {
        renderWorkspaceWithFullscreenWindow(PMONITOR, PWORKSPACE, time);
        return;
    }

    // Non-floating
    for (auto& w : g_pCompositor->m_lWindows) {
        if (!g_pCompositor->windowValidMapped(&w) && !w.m_bFadingOut)
            continue;

        if (w.m_bIsFloating)
            continue;  // floating are in second pass

        if (!shouldRenderWindow(&w, PMONITOR))
            continue;

        // render the bad boy
        renderWindow(&w, PMONITOR, time, true);
    }

    // floating on top
    for (auto& w : g_pCompositor->m_lWindows) {
        if (!g_pCompositor->windowValidMapped(&w) && !w.m_bFadingOut)
            continue;

        if (!w.m_bIsFloating)
            continue;

        if (!shouldRenderWindow(&w, PMONITOR))
            continue;

        // render the bad boy
        renderWindow(&w, PMONITOR, time, true);
    }

    // Render surfaces above windows for monitor
    for (auto& ls : PMONITOR->m_aLayerSurfaceLists[ZWLR_LAYER_SHELL_V1_LAYER_TOP]) {
        SRenderData renderdata = {PMONITOR->output, time, ls->geometry.x, ls->geometry.y};
        wlr_surface_for_each_surface(ls->layerSurface->surface, renderSurface, &renderdata);
    }
    for (auto& ls : PMONITOR->m_aLayerSurfaceLists[ZWLR_LAYER_SHELL_V1_LAYER_OVERLAY]) {
        SRenderData renderdata = {PMONITOR->output, time, ls->geometry.x, ls->geometry.y};
        wlr_surface_for_each_surface(ls->layerSurface->surface, renderSurface, &renderdata);
    }

    renderDragIcon(PMONITOR, time);

    // if correct monitor draw hyprerror
    if (PMONITOR == &g_pCompositor->m_lMonitors.front())
        g_pHyprError->draw();
}

void CHyprRenderer::outputMgrApplyTest(wlr_output_configuration_v1* config, bool test) {
    wlr_output_configuration_head_v1* head;
    bool noError = true;

    wl_list_for_each(head, &config->heads, link) {
        const auto OUTPUT = head->state.output;

        wlr_output_enable(OUTPUT, head->state.enabled);
        if (head->state.enabled) {
            if (head->state.mode)
                wlr_output_set_mode(OUTPUT, head->state.mode);
            else
                wlr_output_set_custom_mode(OUTPUT, head->state.custom_mode.width, head->state.custom_mode.height, head->state.custom_mode.refresh);

            wlr_output_layout_move(g_pCompositor->m_sWLROutputLayout, OUTPUT, head->state.x, head->state.y);
            wlr_output_set_transform(OUTPUT, head->state.transform);
            wlr_output_set_scale(OUTPUT, head->state.scale);
        }

        noError = wlr_output_test(OUTPUT);

        if (!noError)
            break;
    }

    wl_list_for_each(head, &config->heads, link) {
        if (noError && !test)
            wlr_output_commit(head->state.output);
        else
            wlr_output_rollback(head->state.output);
    }

    if (noError)
        wlr_output_configuration_v1_send_succeeded(config);
    else
        wlr_output_configuration_v1_send_failed(config);
    wlr_output_configuration_v1_destroy(config);

    Debug::log(LOG, "OutputMgr Applied/Tested.");
}

// taken from Sway.
// this is just too much of a spaghetti for me to understand
void apply_exclusive(struct wlr_box* usable_area, uint32_t anchor, int32_t exclusive, int32_t margin_top, int32_t margin_right, int32_t margin_bottom, int32_t margin_left) {
    if (exclusive <= 0) {
        return;
    }
    struct {
        uint32_t singular_anchor;
        uint32_t anchor_triplet;
        int* positive_axis;
        int* negative_axis;
        int margin;
    } edges[] = {
        // Top
        {
            .singular_anchor = ZWLR_LAYER_SURFACE_V1_ANCHOR_TOP,
            .anchor_triplet =
                ZWLR_LAYER_SURFACE_V1_ANCHOR_LEFT |
                ZWLR_LAYER_SURFACE_V1_ANCHOR_RIGHT |
                ZWLR_LAYER_SURFACE_V1_ANCHOR_TOP,
            .positive_axis = &usable_area->y,
            .negative_axis = &usable_area->height,
            .margin = margin_top,
        },
        // Bottom
        {
            .singular_anchor = ZWLR_LAYER_SURFACE_V1_ANCHOR_BOTTOM,
            .anchor_triplet =
                ZWLR_LAYER_SURFACE_V1_ANCHOR_LEFT |
                ZWLR_LAYER_SURFACE_V1_ANCHOR_RIGHT |
                ZWLR_LAYER_SURFACE_V1_ANCHOR_BOTTOM,
            .positive_axis = NULL,
            .negative_axis = &usable_area->height,
            .margin = margin_bottom,
        },
        // Left
        {
            .singular_anchor = ZWLR_LAYER_SURFACE_V1_ANCHOR_LEFT,
            .anchor_triplet =
                ZWLR_LAYER_SURFACE_V1_ANCHOR_LEFT |
                ZWLR_LAYER_SURFACE_V1_ANCHOR_TOP |
                ZWLR_LAYER_SURFACE_V1_ANCHOR_BOTTOM,
            .positive_axis = &usable_area->x,
            .negative_axis = &usable_area->width,
            .margin = margin_left,
        },
        // Right
        {
            .singular_anchor = ZWLR_LAYER_SURFACE_V1_ANCHOR_RIGHT,
            .anchor_triplet =
                ZWLR_LAYER_SURFACE_V1_ANCHOR_RIGHT |
                ZWLR_LAYER_SURFACE_V1_ANCHOR_TOP |
                ZWLR_LAYER_SURFACE_V1_ANCHOR_BOTTOM,
            .positive_axis = NULL,
            .negative_axis = &usable_area->width,
            .margin = margin_right,
        },
    };
    for (size_t i = 0; i < sizeof(edges) / sizeof(edges[0]); ++i) {
        if ((anchor == edges[i].singular_anchor || anchor == edges[i].anchor_triplet) && exclusive + edges[i].margin > 0) {
            if (edges[i].positive_axis) {
                *edges[i].positive_axis += exclusive + edges[i].margin;
            }
            if (edges[i].negative_axis) {
                *edges[i].negative_axis -= exclusive + edges[i].margin;
            }
            break;
        }
    }
}

void CHyprRenderer::arrangeLayerArray(SMonitor* pMonitor, const std::list<SLayerSurface*>& layerSurfaces, bool exclusiveZone, wlr_box* usableArea) {
    wlr_box full_area = {pMonitor->vecPosition.x, pMonitor->vecPosition.y, pMonitor->vecSize.x, pMonitor->vecSize.y};

    for (auto& ls : layerSurfaces) {
        const auto PLAYER = ls->layerSurface;
        const auto PSTATE = &PLAYER->current;
        if (exclusiveZone != (PSTATE->exclusive_zone > 0)) {
            continue;
        }

        wlr_box bounds;
        if (PSTATE->exclusive_zone == -1) {
            bounds = full_area;
        } else {
            bounds = *usableArea;
        }

        wlr_box box = {
            .width = PSTATE->desired_width,
            .height = PSTATE->desired_height};
        // Horizontal axis
        const uint32_t both_horiz = ZWLR_LAYER_SURFACE_V1_ANCHOR_LEFT | ZWLR_LAYER_SURFACE_V1_ANCHOR_RIGHT;
        if (box.width == 0) {
            box.x = bounds.x;
        } else if ((PSTATE->anchor & both_horiz) == both_horiz) {
            box.x = bounds.x + ((bounds.width / 2) - (box.width / 2));
        } else if ((PSTATE->anchor & ZWLR_LAYER_SURFACE_V1_ANCHOR_LEFT)) {
            box.x = bounds.x;
        } else if ((PSTATE->anchor & ZWLR_LAYER_SURFACE_V1_ANCHOR_RIGHT)) {
            box.x = bounds.x + (bounds.width - box.width);
        } else {
            box.x = bounds.x + ((bounds.width / 2) - (box.width / 2));
        }
        // Vertical axis
        const uint32_t both_vert = ZWLR_LAYER_SURFACE_V1_ANCHOR_TOP | ZWLR_LAYER_SURFACE_V1_ANCHOR_BOTTOM;
        if (box.height == 0) {
            box.y = bounds.y;
        } else if ((PSTATE->anchor & both_vert) == both_vert) {
            box.y = bounds.y + ((bounds.height / 2) - (box.height / 2));
        } else if ((PSTATE->anchor & ZWLR_LAYER_SURFACE_V1_ANCHOR_TOP)) {
            box.y = bounds.y;
        } else if ((PSTATE->anchor & ZWLR_LAYER_SURFACE_V1_ANCHOR_BOTTOM)) {
            box.y = bounds.y + (bounds.height - box.height);
        } else {
            box.y = bounds.y + ((bounds.height / 2) - (box.height / 2));
        }
        // Margin
        if (box.width == 0) {
            box.x += PSTATE->margin.left;
            box.width = bounds.width -
                        (PSTATE->margin.left + PSTATE->margin.right);
        } else if ((PSTATE->anchor & both_horiz) == both_horiz) {
            // don't apply margins
        } else if ((PSTATE->anchor & ZWLR_LAYER_SURFACE_V1_ANCHOR_LEFT)) {
            box.x += PSTATE->margin.left;
        } else if ((PSTATE->anchor & ZWLR_LAYER_SURFACE_V1_ANCHOR_RIGHT)) {
            box.x -= PSTATE->margin.right;
        }
        if (box.height == 0) {
            box.y += PSTATE->margin.top;
            box.height = bounds.height -
                         (PSTATE->margin.top + PSTATE->margin.bottom);
        } else if ((PSTATE->anchor & both_vert) == both_vert) {
            // don't apply margins
        } else if ((PSTATE->anchor & ZWLR_LAYER_SURFACE_V1_ANCHOR_TOP)) {
            box.y += PSTATE->margin.top;
        } else if ((PSTATE->anchor & ZWLR_LAYER_SURFACE_V1_ANCHOR_BOTTOM)) {
            box.y -= PSTATE->margin.bottom;
        }
        if (box.width <= 0 || box.height <= 0) {
            Debug::log(ERR, "LayerSurface %x has a negative/zero w/h???", ls);
            continue;
        }
        // Apply
        ls->geometry = box;

        apply_exclusive(usableArea, PSTATE->anchor, PSTATE->exclusive_zone, PSTATE->margin.top, PSTATE->margin.right, PSTATE->margin.bottom, PSTATE->margin.left);

        wlr_layer_surface_v1_configure(ls->layerSurface, box.width, box.height);

        Debug::log(LOG, "LayerSurface %x arranged: x: %i y: %i w: %i h: %i with margins: t: %i l: %i r: %i b: %i", &ls, box.x, box.y, box.width, box.height, PSTATE->margin.top, PSTATE->margin.left, PSTATE->margin.right, PSTATE->margin.bottom);
    }
}

void CHyprRenderer::arrangeLayersForMonitor(const int& monitor) {
    const auto PMONITOR = g_pCompositor->getMonitorFromID(monitor);

    if (!PMONITOR)
        return;

    // Reset the reserved
    PMONITOR->vecReservedBottomRight    = Vector2D();
    PMONITOR->vecReservedTopLeft        = Vector2D();

    wlr_box usableArea = {PMONITOR->vecPosition.x, PMONITOR->vecPosition.y, PMONITOR->vecSize.x, PMONITOR->vecSize.y};

    for (auto& la : PMONITOR->m_aLayerSurfaceLists)
        arrangeLayerArray(PMONITOR, la, true, &usableArea);

    for (auto& la : PMONITOR->m_aLayerSurfaceLists)
        arrangeLayerArray(PMONITOR, la, false, &usableArea);

    PMONITOR->vecReservedTopLeft = Vector2D(usableArea.x, usableArea.y) - PMONITOR->vecPosition;
    PMONITOR->vecReservedBottomRight = PMONITOR->vecSize - Vector2D(usableArea.width, usableArea.height) - PMONITOR->vecReservedTopLeft;

    Debug::log(LOG, "Monitor %s layers arranged: reserved: %f %f %f %f", PMONITOR->szName.c_str(), PMONITOR->vecReservedTopLeft.x, PMONITOR->vecReservedTopLeft.y, PMONITOR->vecReservedBottomRight.x, PMONITOR->vecReservedBottomRight.y);
}

void CHyprRenderer::drawBorderForWindow(CWindow* pWindow, SMonitor* pMonitor, float alpha) {
    const auto BORDERSIZE = g_pConfigManager->getInt("general:border_size");

    if (BORDERSIZE < 1)
        return;

    auto BORDERCOL = pWindow->m_cRealBorderColor.col();
    BORDERCOL.a *= (alpha / 255.f);

    Vector2D correctPos = pWindow->m_vRealPosition.vec() - pMonitor->vecPosition;
    Vector2D correctSize = pWindow->m_vRealSize.vec();

    // top
    wlr_box border = {correctPos.x - BORDERSIZE / 2.f, correctPos.y - BORDERSIZE / 2.f, pWindow->m_vRealSize.vec().x + BORDERSIZE, pWindow->m_vRealSize.vec().y + BORDERSIZE};
    g_pHyprOpenGL->renderBorder(&border, BORDERCOL, BORDERSIZE, g_pConfigManager->getInt("decoration:rounding"));
}

void CHyprRenderer::damageSurface(wlr_surface* pSurface, double x, double y) {
    if (!pSurface)
        return; // wut?

    pixman_region32_t damageBox;
    pixman_region32_init(&damageBox);
    wlr_surface_get_effective_damage(pSurface, &damageBox);

    pixman_region32_translate(&damageBox, x, y);

    for (auto& m : g_pCompositor->m_lMonitors) {
        double lx = 0, ly = 0;
        wlr_output_layout_output_coords(g_pCompositor->m_sWLROutputLayout, m.output, &lx, &ly);
        pixman_region32_translate(&damageBox, lx, ly);
        wlr_output_damage_add(m.damage, &damageBox);
        pixman_region32_translate(&damageBox, -lx, -ly);
    }

    pixman_region32_fini(&damageBox);
}

void CHyprRenderer::damageWindow(CWindow* pWindow) {
    const auto PMONITOR = g_pCompositor->getMonitorFromID(pWindow->m_iMonitorID);

    if (!pWindow->m_bIsFloating) {
        // damage by size & pos
        // TODO TEMP: revise when added shadows/etc

        wlr_box damageBox = {pWindow->m_vPosition.x - PMONITOR->vecPosition.x, pWindow->m_vPosition.y - PMONITOR->vecPosition.y, pWindow->m_vSize.x, pWindow->m_vSize.y};
        for (auto& m : g_pCompositor->m_lMonitors)
            wlr_output_damage_add_box(m.damage, &damageBox);
    } else {
        // damage by real size & pos + border size * 2 (JIC)
        const auto BORDERSIZE = g_pConfigManager->getInt("general:border_size");
<<<<<<< HEAD
        wlr_box damageBox = { pWindow->m_vRealPosition.vec().x - BORDERSIZE - 1, pWindow->m_vRealPosition.vec().y - BORDERSIZE - 1, pWindow->m_vRealSize.vec().x + 2 * BORDERSIZE + 2, pWindow->m_vRealSize.vec().y + 2 * BORDERSIZE + 2};
=======
        wlr_box damageBox = { pWindow->m_vRealPosition.x - BORDERSIZE - 1 - PMONITOR->vecPosition.x, pWindow->m_vRealPosition.y - BORDERSIZE - 1 - PMONITOR->vecPosition.y, pWindow->m_vRealSize.x + 2 * BORDERSIZE + 2, pWindow->m_vRealSize.y + 2 * BORDERSIZE + 2};
>>>>>>> fc14157d
        for (auto& m : g_pCompositor->m_lMonitors)
            wlr_output_damage_add_box(m.damage, &damageBox);
    }
}

void CHyprRenderer::damageMonitor(SMonitor* pMonitor) {
    wlr_box damageBox = {0, 0, pMonitor->vecSize.x, pMonitor->vecSize.y};
    scaleBox(&damageBox, pMonitor->scale);
    wlr_output_damage_add_box(pMonitor->damage, &damageBox);
}

void CHyprRenderer::damageBox(wlr_box* pBox) {
    for (auto& m : g_pCompositor->m_lMonitors) {
        wlr_output_damage_add_box(m.damage, pBox);
    }
}

void CHyprRenderer::renderDragIcon(SMonitor* pMonitor, timespec* time) {
    if (!(g_pInputManager->m_sDrag.dragIcon && g_pInputManager->m_sDrag.iconMapped && g_pInputManager->m_sDrag.dragIcon->surface))
        return;

    SRenderData renderdata = {pMonitor->output, time, g_pInputManager->m_sDrag.pos.x, g_pInputManager->m_sDrag.pos.y};
    renderdata.surface = g_pInputManager->m_sDrag.dragIcon->surface;
    renderdata.w = g_pInputManager->m_sDrag.dragIcon->surface->current.width;
    renderdata.h = g_pInputManager->m_sDrag.dragIcon->surface->current.height;

    wlr_surface_for_each_surface(g_pInputManager->m_sDrag.dragIcon->surface, renderSurface, &renderdata);
}

DAMAGETRACKINGMODES CHyprRenderer::damageTrackingModeFromStr(const std::string& mode) {
    if (mode == "full")
        return DAMAGE_TRACKING_FULL;
    if (mode == "monitor")
        return DAMAGE_TRACKING_MONITOR;
    if (mode == "none")
        return DAMAGE_TRACKING_NONE;

    return DAMAGE_TRACKING_INVALID;
}

void CHyprRenderer::applyMonitorRule(SMonitor* pMonitor, SMonitorRule* pMonitorRule, bool force) {

    Debug::log(LOG, "Applying monitor rule for %s", pMonitor->szName.c_str());

    // Check if the rule isn't already applied
    if (!force && DELTALESSTHAN(pMonitor->vecSize.x, pMonitorRule->resolution.x, 1) && DELTALESSTHAN(pMonitor->vecSize.y, pMonitorRule->resolution.y, 1) && DELTALESSTHAN(pMonitor->refreshRate, pMonitorRule->refreshRate, 1) && pMonitor->scale == pMonitorRule->scale) {
        Debug::log(LOG, "Not applying a new rule to %s because it's already applied!", pMonitor->szName.c_str());
        return;
    }

    wlr_output_set_scale(pMonitor->output, pMonitorRule->scale);
    pMonitor->scale = pMonitorRule->scale;

    // loop over modes and choose an appropriate one.
    if (!wl_list_empty(&pMonitor->output->modes)) {
        wlr_output_mode* mode;
        bool found = false;

        wl_list_for_each(mode, &pMonitor->output->modes, link) {
            // if delta of refresh rate, w and h chosen and mode is < 1 we accept it
            if (DELTALESSTHAN(mode->width, pMonitorRule->resolution.x, 1) && DELTALESSTHAN(mode->height, pMonitorRule->resolution.y, 1) && DELTALESSTHAN(mode->refresh / 1000.f, pMonitorRule->refreshRate, 1)) {
                wlr_output_set_mode(pMonitor->output, mode);

                if (!wlr_output_test(pMonitor->output)) {
                    Debug::log(LOG, "Monitor %s: REJECTED available mode: %ix%i@%2f!",
                               pMonitor->output->name, (int)pMonitorRule->resolution.x, (int)pMonitorRule->resolution.y, (float)pMonitorRule->refreshRate,
                               mode->width, mode->height, mode->refresh / 1000.f);
                    continue;
                }

                Debug::log(LOG, "Monitor %s: requested %ix%i@%2f, found available mode: %ix%i@%imHz, applying.",
                           pMonitor->output->name, (int)pMonitorRule->resolution.x, (int)pMonitorRule->resolution.y, (float)pMonitorRule->refreshRate,
                           mode->width, mode->height, mode->refresh);

                found = true;

                pMonitor->refreshRate = mode->refresh / 1000.f;
                pMonitor->vecSize = Vector2D(mode->width, mode->height);

                break;
            }
        }

        if (!found) {
            const auto PREFERREDMODE = wlr_output_preferred_mode(pMonitor->output);

            if (!PREFERREDMODE) {
                Debug::log(ERR, "Monitor %s has NO PREFERRED MODE, and an INVALID one was requested: %ix%i@%2f",
                           (int)pMonitorRule->resolution.x, (int)pMonitorRule->resolution.y, (float)pMonitorRule->refreshRate);
                return;
            }

            // Preferred is valid
            wlr_output_set_mode(pMonitor->output, PREFERREDMODE);

            Debug::log(ERR, "Monitor %s got an invalid requested mode: %ix%i@%2f, using the preferred one instead: %ix%i@%2f",
                       pMonitor->output->name, (int)pMonitorRule->resolution.x, (int)pMonitorRule->resolution.y, (float)pMonitorRule->refreshRate,
                       PREFERREDMODE->width, PREFERREDMODE->height, PREFERREDMODE->refresh / 1000.f);

            pMonitor->refreshRate = PREFERREDMODE->refresh / 1000.f;
            pMonitor->vecSize = Vector2D(PREFERREDMODE->width, PREFERREDMODE->height);
        }
    } else {
        wlr_output_set_custom_mode(pMonitor->output, (int)pMonitorRule->resolution.x, (int)pMonitorRule->resolution.y, (int)pMonitorRule->refreshRate * 1000);
    }

    // update renderer
    g_pHyprOpenGL->destroyMonitorResources(pMonitor);

    if (!wlr_output_commit(pMonitor->output)) {
        Debug::log(ERR, "Couldn't commit output named %s", pMonitor->output->name);
        return;
    }

    wlr_output_layout_add(g_pCompositor->m_sWLROutputLayout, pMonitor->output, (int)pMonitorRule->offset.x, (int)pMonitorRule->offset.y);

    //wlr_output_damage_add_whole(pMonitor->damage);

    wlr_output_enable(pMonitor->output, true);

    // updato wlroots
    Events::listener_change(nullptr, nullptr);

    // updato us
    arrangeLayersForMonitor(pMonitor->ID);

    // frame skip
    pMonitor->needsFrameSkip = true;
}<|MERGE_RESOLUTION|>--- conflicted
+++ resolved
@@ -456,11 +456,7 @@
     } else {
         // damage by real size & pos + border size * 2 (JIC)
         const auto BORDERSIZE = g_pConfigManager->getInt("general:border_size");
-<<<<<<< HEAD
         wlr_box damageBox = { pWindow->m_vRealPosition.vec().x - BORDERSIZE - 1, pWindow->m_vRealPosition.vec().y - BORDERSIZE - 1, pWindow->m_vRealSize.vec().x + 2 * BORDERSIZE + 2, pWindow->m_vRealSize.vec().y + 2 * BORDERSIZE + 2};
-=======
-        wlr_box damageBox = { pWindow->m_vRealPosition.x - BORDERSIZE - 1 - PMONITOR->vecPosition.x, pWindow->m_vRealPosition.y - BORDERSIZE - 1 - PMONITOR->vecPosition.y, pWindow->m_vRealSize.x + 2 * BORDERSIZE + 2, pWindow->m_vRealSize.y + 2 * BORDERSIZE + 2};
->>>>>>> fc14157d
         for (auto& m : g_pCompositor->m_lMonitors)
             wlr_output_damage_add_box(m.damage, &damageBox);
     }
