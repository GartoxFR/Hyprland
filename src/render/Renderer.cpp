#include "Renderer.hpp"
#include "../Compositor.hpp"

void renderSurface(struct wlr_surface* surface, int x, int y, void* data) {
    const auto TEXTURE = wlr_surface_get_texture(surface);
    const auto RDATA = (SRenderData*)data;

    if (!TEXTURE)
        return;

    double outputX = 0, outputY = 0;
    wlr_output_layout_output_coords(g_pCompositor->m_sWLROutputLayout, RDATA->output, &outputX, &outputY);

    wlr_box windowBox;
    if (RDATA->surface && surface == RDATA->surface) {
        windowBox = {(int)outputX + RDATA->x + x, (int)outputY + RDATA->y + y, RDATA->w, RDATA->h};
    } else {
        windowBox = {(int)outputX + RDATA->x + x, (int)outputY + RDATA->y + y, surface->current.width, surface->current.height};
    }
    scaleBox(&windowBox, RDATA->output->scale);

    if (RDATA->surface && surface == RDATA->surface)
        g_pHyprOpenGL->renderTextureWithBlur(TEXTURE, &windowBox, RDATA->fadeAlpha * RDATA->alpha, surface, RDATA->dontRound ? 0 : g_pConfigManager->getInt("decoration:rounding"), RDATA->decorate);
    else
<<<<<<< HEAD
        g_pHyprOpenGL->renderTexture(TEXTURE, &windowBox, RDATA->fadeAlpha * RDATA->alpha, RDATA->dontRound ? 0 : g_pConfigManager->getInt("decoration:rounding"));
    
=======
        g_pHyprOpenGL->renderTexture(TEXTURE, &windowBox, RDATA->fadeAlpha * RDATA->alpha, RDATA->dontRound ? 0 : g_pConfigManager->getInt("decoration:rounding"), false, RDATA->decorate);

>>>>>>> ba573a52
    wlr_surface_send_frame_done(surface, RDATA->when);

    wlr_presentation_surface_sampled_on_output(g_pCompositor->m_sWLRPresentation, surface, RDATA->output);
}

bool shouldRenderWindow(CWindow* pWindow, SMonitor* pMonitor) {
    wlr_box geometry = {pWindow->m_vRealPosition.vec().x, pWindow->m_vRealPosition.vec().y, pWindow->m_vRealSize.vec().x, pWindow->m_vRealSize.vec().y};

    if (!wlr_output_layout_intersects(g_pCompositor->m_sWLROutputLayout, pMonitor->output, &geometry))
        return false;

    // now check if it has the same workspace
    if (pWindow->m_iWorkspaceID == pMonitor->activeWorkspace)
        return true;

    const auto PWORKSPACE = g_pCompositor->getWorkspaceByID(pWindow->m_iWorkspaceID);
    // if not, check if it maybe is active on a different monitor.                    vvv might be animation in progress
    if (g_pCompositor->isWorkspaceVisible(pWindow->m_iWorkspaceID) || (PWORKSPACE && PWORKSPACE->m_iMonitorID == pMonitor->ID && (PWORKSPACE->m_vRenderOffset.isBeingAnimated() || PWORKSPACE->m_fAlpha.isBeingAnimated())))
        return true;

    return false;
}

void CHyprRenderer::renderWorkspaceWithFullscreenWindow(SMonitor* pMonitor, CWorkspace* pWorkspace, timespec* time) {
    CWindow* pWorkspaceWindow = nullptr;

    for (auto& w : g_pCompositor->m_lWindows) {
        if (w.m_iWorkspaceID != pWorkspace->m_iID || !w.m_bIsFullscreen)
            continue;

        // found it!
        renderWindow(&w, pMonitor, time, false);

        pWorkspaceWindow = &w;
    }

    // then render windows over fullscreen
    for (auto& w : g_pCompositor->m_lWindows) {
        if (w.m_iWorkspaceID != pWorkspaceWindow->m_iWorkspaceID || !w.m_bCreatedOverFullscreen || !w.m_bIsMapped)
            continue;

        renderWindow(&w, pMonitor, time, true);
    }

    // and the overlay layers
    for (auto& ls : pMonitor->m_aLayerSurfaceLists[ZWLR_LAYER_SHELL_V1_LAYER_OVERLAY]) {
        renderLayer(ls, pMonitor, time);
    }

    renderDragIcon(pMonitor, time);

    // if correct monitor draw hyprerror
    if (pMonitor == &g_pCompositor->m_lMonitors.front())
        g_pHyprError->draw();
}

void CHyprRenderer::renderWindow(CWindow* pWindow, SMonitor* pMonitor, timespec* time, bool decorate) {
    if (pWindow->m_bHidden)
        return;

    if (pWindow->m_bFadingOut) {
        g_pHyprOpenGL->renderSnapshot(&pWindow);
        return;
    }
    
    const auto PWORKSPACE = g_pCompositor->getWorkspaceByID(pWindow->m_iWorkspaceID);
    const auto REALPOS = pWindow->m_vRealPosition.vec() + PWORKSPACE->m_vRenderOffset.vec();
    SRenderData renderdata = {pMonitor->output, time, REALPOS.x, REALPOS.y};
    renderdata.surface = g_pXWaylandManager->getWindowSurface(pWindow);
    renderdata.w = pWindow->m_vRealSize.vec().x;
    renderdata.h = pWindow->m_vRealSize.vec().y;
    renderdata.dontRound = pWindow->m_bIsFullscreen;
    renderdata.fadeAlpha = pWindow->m_fAlpha.fl() * (PWORKSPACE->m_fAlpha.fl() / 255.f);
    renderdata.alpha = pWindow->m_bIsFullscreen ? g_pConfigManager->getFloat("decoration:fullscreen_opacity") : pWindow == g_pCompositor->m_pLastWindow ? g_pConfigManager->getFloat("decoration:active_opacity") : g_pConfigManager->getFloat("decoration:inactive_opacity");
    renderdata.decorate = decorate && !pWindow->m_bX11DoesntWantBorders;

    // apply window special data
    renderdata.alpha *= pWindow->m_sSpecialRenderData.alpha;

    g_pHyprOpenGL->m_pCurrentWindow = pWindow;

    wlr_surface_for_each_surface(g_pXWaylandManager->getWindowSurface(pWindow), renderSurface, &renderdata);

    if (pWindow->m_bIsX11) {
        if (pWindow->m_uSurface.xwayland->surface) {
            wlr_surface_for_each_surface(pWindow->m_uSurface.xwayland->surface, renderSurface, &renderdata);
        }
    }
    else {
        renderdata.dontRound = false; // restore dontround
        renderdata.pMonitor = pMonitor;
        wlr_xdg_surface_for_each_popup_surface(pWindow->m_uSurface.xdg, renderSurface, &renderdata);
    }

    g_pHyprOpenGL->m_pCurrentWindow = nullptr;
}

void CHyprRenderer::renderLayer(SLayerSurface* pLayer, SMonitor* pMonitor, timespec* time) {
    if (pLayer->fadingOut) {
        g_pHyprOpenGL->renderSnapshot(&pLayer);
        return;
    }

    SRenderData renderdata = {pMonitor->output, time, pLayer->geometry.x, pLayer->geometry.y};
    renderdata.fadeAlpha = pLayer->alpha.fl();
    wlr_surface_for_each_surface(pLayer->layerSurface->surface, renderSurface, &renderdata);
}

void CHyprRenderer::renderAllClientsForMonitor(const int& ID, timespec* time) {
    const auto PMONITOR = g_pCompositor->getMonitorFromID(ID);

    if (!PMONITOR)
        return;

    // Render layer surfaces below windows for monitor
    for (auto& ls : PMONITOR->m_aLayerSurfaceLists[ZWLR_LAYER_SHELL_V1_LAYER_BACKGROUND]) {
        renderLayer(ls, PMONITOR, time);
    }
    for (auto& ls : PMONITOR->m_aLayerSurfaceLists[ZWLR_LAYER_SHELL_V1_LAYER_BOTTOM]) {
        renderLayer(ls, PMONITOR, time);
    }

    // if there is a fullscreen window, render it and then do not render anymore.
    // fullscreen window will hide other windows and top layers
    const auto PWORKSPACE = g_pCompositor->getWorkspaceByID(PMONITOR->activeWorkspace);

    if (PWORKSPACE->m_bHasFullscreenWindow) {
        renderWorkspaceWithFullscreenWindow(PMONITOR, PWORKSPACE, time);
        return;
    }

    // Non-floating
    for (auto& w : g_pCompositor->m_lWindows) {
        if (!g_pCompositor->windowValidMapped(&w) && !w.m_bFadingOut)
            continue;

        if (w.m_bIsFloating)
            continue;  // floating are in second pass

        if (!shouldRenderWindow(&w, PMONITOR))
            continue;

        // render the bad boy
        renderWindow(&w, PMONITOR, time, true);
    }

    // floating on top
    for (auto& w : g_pCompositor->m_lWindows) {
        if (!g_pCompositor->windowValidMapped(&w) && !w.m_bFadingOut)
            continue;

        if (!w.m_bIsFloating)
            continue;

        if (!shouldRenderWindow(&w, PMONITOR))
            continue;

        // render the bad boy
        renderWindow(&w, PMONITOR, time, true);
    }

    // Render surfaces above windows for monitor
    for (auto& ls : PMONITOR->m_aLayerSurfaceLists[ZWLR_LAYER_SHELL_V1_LAYER_TOP]) {
        renderLayer(ls, PMONITOR, time);
    }
    for (auto& ls : PMONITOR->m_aLayerSurfaceLists[ZWLR_LAYER_SHELL_V1_LAYER_OVERLAY]) {
        renderLayer(ls, PMONITOR, time);
    }

    renderDragIcon(PMONITOR, time);

    // if correct monitor draw hyprerror
    if (PMONITOR == &g_pCompositor->m_lMonitors.front())
        g_pHyprError->draw();
}

void CHyprRenderer::outputMgrApplyTest(wlr_output_configuration_v1* config, bool test) {
    wlr_output_configuration_head_v1* head;
    bool noError = true;

    wl_list_for_each(head, &config->heads, link) {

        std::string commandForCfg = "";
        const auto OUTPUT = head->state.output;

        commandForCfg += std::string(OUTPUT->name) + ",";

        if (!head->state.enabled) {
            commandForCfg += "disabled";
            if (!test)
                g_pConfigManager->parseKeyword("monitor", commandForCfg, true);
            continue;
        }

        wlr_output_enable(OUTPUT, head->state.enabled);

        if (head->state.mode)
            commandForCfg += std::to_string(head->state.mode->width) + "x" + std::to_string(head->state.mode->height) + "@" + std::to_string(head->state.mode->refresh / 1000.f) + ",";
        else
            commandForCfg += std::to_string(head->state.custom_mode.width) + "x" + std::to_string(head->state.custom_mode.height) + "@" + std::to_string(head->state.custom_mode.refresh / 1000.f) + ",";

        commandForCfg += std::to_string(head->state.x) + "x" + std::to_string(head->state.y) + "," + std::to_string(head->state.scale);

        if (!test)
            g_pConfigManager->parseKeyword("monitor", commandForCfg, true);

        noError = wlr_output_test(OUTPUT);

        if (!noError)
            break;
    }

    if (!test)
        g_pConfigManager->m_bWantsMonitorReload = true;  // for monitor keywords

    if (noError)
        wlr_output_configuration_v1_send_succeeded(config);
    else
        wlr_output_configuration_v1_send_failed(config);
    wlr_output_configuration_v1_destroy(config);

    Debug::log(LOG, "OutputMgr Applied/Tested.");
}

// taken from Sway.
// this is just too much of a spaghetti for me to understand
void apply_exclusive(struct wlr_box* usable_area, uint32_t anchor, int32_t exclusive, int32_t margin_top, int32_t margin_right, int32_t margin_bottom, int32_t margin_left) {
    if (exclusive <= 0) {
        return;
    }
    struct {
        uint32_t singular_anchor;
        uint32_t anchor_triplet;
        int* positive_axis;
        int* negative_axis;
        int margin;
    } edges[] = {
        // Top
        {
            .singular_anchor = ZWLR_LAYER_SURFACE_V1_ANCHOR_TOP,
            .anchor_triplet =
                ZWLR_LAYER_SURFACE_V1_ANCHOR_LEFT |
                ZWLR_LAYER_SURFACE_V1_ANCHOR_RIGHT |
                ZWLR_LAYER_SURFACE_V1_ANCHOR_TOP,
            .positive_axis = &usable_area->y,
            .negative_axis = &usable_area->height,
            .margin = margin_top,
        },
        // Bottom
        {
            .singular_anchor = ZWLR_LAYER_SURFACE_V1_ANCHOR_BOTTOM,
            .anchor_triplet =
                ZWLR_LAYER_SURFACE_V1_ANCHOR_LEFT |
                ZWLR_LAYER_SURFACE_V1_ANCHOR_RIGHT |
                ZWLR_LAYER_SURFACE_V1_ANCHOR_BOTTOM,
            .positive_axis = NULL,
            .negative_axis = &usable_area->height,
            .margin = margin_bottom,
        },
        // Left
        {
            .singular_anchor = ZWLR_LAYER_SURFACE_V1_ANCHOR_LEFT,
            .anchor_triplet =
                ZWLR_LAYER_SURFACE_V1_ANCHOR_LEFT |
                ZWLR_LAYER_SURFACE_V1_ANCHOR_TOP |
                ZWLR_LAYER_SURFACE_V1_ANCHOR_BOTTOM,
            .positive_axis = &usable_area->x,
            .negative_axis = &usable_area->width,
            .margin = margin_left,
        },
        // Right
        {
            .singular_anchor = ZWLR_LAYER_SURFACE_V1_ANCHOR_RIGHT,
            .anchor_triplet =
                ZWLR_LAYER_SURFACE_V1_ANCHOR_RIGHT |
                ZWLR_LAYER_SURFACE_V1_ANCHOR_TOP |
                ZWLR_LAYER_SURFACE_V1_ANCHOR_BOTTOM,
            .positive_axis = NULL,
            .negative_axis = &usable_area->width,
            .margin = margin_right,
        },
    };
    for (size_t i = 0; i < sizeof(edges) / sizeof(edges[0]); ++i) {
        if ((anchor == edges[i].singular_anchor || anchor == edges[i].anchor_triplet) && exclusive + edges[i].margin > 0) {
            if (edges[i].positive_axis) {
                *edges[i].positive_axis += exclusive + edges[i].margin;
            }
            if (edges[i].negative_axis) {
                *edges[i].negative_axis -= exclusive + edges[i].margin;
            }
            break;
        }
    }
}

void CHyprRenderer::arrangeLayerArray(SMonitor* pMonitor, const std::list<SLayerSurface*>& layerSurfaces, bool exclusiveZone, wlr_box* usableArea) {
    wlr_box full_area = {pMonitor->vecPosition.x, pMonitor->vecPosition.y, pMonitor->vecSize.x, pMonitor->vecSize.y};

    for (auto& ls : layerSurfaces) {
        if (ls->fadingOut || ls->readyToDelete)
            continue;

        const auto PLAYER = ls->layerSurface;
        const auto PSTATE = &PLAYER->current;
        if (exclusiveZone != (PSTATE->exclusive_zone > 0)) {
            continue;
        }

        wlr_box bounds;
        if (PSTATE->exclusive_zone == -1) {
            bounds = full_area;
        } else {
            bounds = *usableArea;
        }

        wlr_box box = {
            .width = PSTATE->desired_width,
            .height = PSTATE->desired_height};
        // Horizontal axis
        const uint32_t both_horiz = ZWLR_LAYER_SURFACE_V1_ANCHOR_LEFT | ZWLR_LAYER_SURFACE_V1_ANCHOR_RIGHT;
        if (box.width == 0) {
            box.x = bounds.x;
        } else if ((PSTATE->anchor & both_horiz) == both_horiz) {
            box.x = bounds.x + ((bounds.width / 2) - (box.width / 2));
        } else if ((PSTATE->anchor & ZWLR_LAYER_SURFACE_V1_ANCHOR_LEFT)) {
            box.x = bounds.x;
        } else if ((PSTATE->anchor & ZWLR_LAYER_SURFACE_V1_ANCHOR_RIGHT)) {
            box.x = bounds.x + (bounds.width - box.width);
        } else {
            box.x = bounds.x + ((bounds.width / 2) - (box.width / 2));
        }
        // Vertical axis
        const uint32_t both_vert = ZWLR_LAYER_SURFACE_V1_ANCHOR_TOP | ZWLR_LAYER_SURFACE_V1_ANCHOR_BOTTOM;
        if (box.height == 0) {
            box.y = bounds.y;
        } else if ((PSTATE->anchor & both_vert) == both_vert) {
            box.y = bounds.y + ((bounds.height / 2) - (box.height / 2));
        } else if ((PSTATE->anchor & ZWLR_LAYER_SURFACE_V1_ANCHOR_TOP)) {
            box.y = bounds.y;
        } else if ((PSTATE->anchor & ZWLR_LAYER_SURFACE_V1_ANCHOR_BOTTOM)) {
            box.y = bounds.y + (bounds.height - box.height);
        } else {
            box.y = bounds.y + ((bounds.height / 2) - (box.height / 2));
        }
        // Margin
        if (box.width == 0) {
            box.x += PSTATE->margin.left;
            box.width = bounds.width -
                        (PSTATE->margin.left + PSTATE->margin.right);
        } else if ((PSTATE->anchor & both_horiz) == both_horiz) {
            // don't apply margins
        } else if ((PSTATE->anchor & ZWLR_LAYER_SURFACE_V1_ANCHOR_LEFT)) {
            box.x += PSTATE->margin.left;
        } else if ((PSTATE->anchor & ZWLR_LAYER_SURFACE_V1_ANCHOR_RIGHT)) {
            box.x -= PSTATE->margin.right;
        }
        if (box.height == 0) {
            box.y += PSTATE->margin.top;
            box.height = bounds.height -
                         (PSTATE->margin.top + PSTATE->margin.bottom);
        } else if ((PSTATE->anchor & both_vert) == both_vert) {
            // don't apply margins
        } else if ((PSTATE->anchor & ZWLR_LAYER_SURFACE_V1_ANCHOR_TOP)) {
            box.y += PSTATE->margin.top;
        } else if ((PSTATE->anchor & ZWLR_LAYER_SURFACE_V1_ANCHOR_BOTTOM)) {
            box.y -= PSTATE->margin.bottom;
        }
        if (box.width <= 0 || box.height <= 0) {
            Debug::log(ERR, "LayerSurface %x has a negative/zero w/h???", ls);
            continue;
        }
        // Apply
        ls->geometry = box;

        apply_exclusive(usableArea, PSTATE->anchor, PSTATE->exclusive_zone, PSTATE->margin.top, PSTATE->margin.right, PSTATE->margin.bottom, PSTATE->margin.left);

        wlr_layer_surface_v1_configure(ls->layerSurface, box.width, box.height);

        Debug::log(LOG, "LayerSurface %x arranged: x: %i y: %i w: %i h: %i with margins: t: %i l: %i r: %i b: %i", &ls, box.x, box.y, box.width, box.height, PSTATE->margin.top, PSTATE->margin.left, PSTATE->margin.right, PSTATE->margin.bottom);
    }
}

void CHyprRenderer::arrangeLayersForMonitor(const int& monitor) {
    const auto PMONITOR = g_pCompositor->getMonitorFromID(monitor);

    if (!PMONITOR)
        return;

    // Reset the reserved
    PMONITOR->vecReservedBottomRight    = Vector2D();
    PMONITOR->vecReservedTopLeft        = Vector2D();

    wlr_box usableArea = {PMONITOR->vecPosition.x, PMONITOR->vecPosition.y, PMONITOR->vecSize.x, PMONITOR->vecSize.y};

    for (auto& la : PMONITOR->m_aLayerSurfaceLists)
        arrangeLayerArray(PMONITOR, la, true, &usableArea);

    for (auto& la : PMONITOR->m_aLayerSurfaceLists)
        arrangeLayerArray(PMONITOR, la, false, &usableArea);

    PMONITOR->vecReservedTopLeft = Vector2D(usableArea.x, usableArea.y) - PMONITOR->vecPosition;
    PMONITOR->vecReservedBottomRight = PMONITOR->vecSize - Vector2D(usableArea.width, usableArea.height) - PMONITOR->vecReservedTopLeft;

    const auto ENTRY = g_pConfigManager->m_mAdditionalReservedAreas[PMONITOR->szName];
    PMONITOR->vecReservedTopLeft = PMONITOR->vecReservedTopLeft + Vector2D(ENTRY.left, ENTRY.top);
    PMONITOR->vecReservedBottomRight = PMONITOR->vecReservedBottomRight + Vector2D(ENTRY.right, ENTRY.bottom);

    // damage the monitor if can
    if (PMONITOR->damage)
        damageMonitor(PMONITOR);

    Debug::log(LOG, "Monitor %s layers arranged: reserved: %f %f %f %f", PMONITOR->szName.c_str(), PMONITOR->vecReservedTopLeft.x, PMONITOR->vecReservedTopLeft.y, PMONITOR->vecReservedBottomRight.x, PMONITOR->vecReservedBottomRight.y);
}

void CHyprRenderer::damageSurface(wlr_surface* pSurface, double x, double y) {
    if (!pSurface)
        return; // wut?

    pixman_region32_t damageBox;
    pixman_region32_init(&damageBox);
    wlr_surface_get_effective_damage(pSurface, &damageBox);

    pixman_region32_translate(&damageBox, x, y);

    for (auto& m : g_pCompositor->m_lMonitors) {
        double lx = 0, ly = 0;
        wlr_output_layout_output_coords(g_pCompositor->m_sWLROutputLayout, m.output, &lx, &ly);
        pixman_region32_translate(&damageBox, lx, ly);
        wlr_region_scale(&damageBox, &damageBox, m.scale);
        wlr_output_damage_add(m.damage, &damageBox);
        pixman_region32_translate(&damageBox, -lx, -ly);
    }

    pixman_region32_fini(&damageBox);

    if (g_pConfigManager->getInt("debug:log_damage"))
        Debug::log(LOG, "Damage: Surface (extents): xy: %d, %d wh: %d, %d", damageBox.extents.x1, damageBox.extents.y1, damageBox.extents.x2 - damageBox.extents.x1, damageBox.extents.y2 - damageBox.extents.y1);
}

void CHyprRenderer::damageWindow(CWindow* pWindow) {
    if (!pWindow->m_bIsFloating) {
        // damage by size & pos
        // TODO TEMP: revise when added shadows/etc

        wlr_box damageBox = {pWindow->m_vRealPosition.vec().x, pWindow->m_vRealPosition.vec().y, pWindow->m_vRealSize.vec().x, pWindow->m_vRealSize.vec().y};
        for (auto& m : g_pCompositor->m_lMonitors) {
            wlr_box fixedDamageBox = damageBox;
            fixedDamageBox.x -= m.vecPosition.x;
            fixedDamageBox.y -= m.vecPosition.y;
            scaleBox(&fixedDamageBox, m.scale);
            wlr_output_damage_add_box(m.damage, &fixedDamageBox);
        }

        if (g_pConfigManager->getInt("debug:log_damage"))
            Debug::log(LOG, "Damage: Window floated (%s): xy: %d, %d wh: %d, %d", pWindow->m_szTitle.c_str(), damageBox.x, damageBox.y, damageBox.width, damageBox.height);
    } else {
        // damage by real size & pos + border size * 2 (JIC)
        const auto BORDERSIZE = g_pConfigManager->getInt("general:border_size");
        wlr_box damageBox = { pWindow->m_vRealPosition.vec().x - BORDERSIZE - 1, pWindow->m_vRealPosition.vec().y - BORDERSIZE - 1, pWindow->m_vRealSize.vec().x + 2 * BORDERSIZE + 2, pWindow->m_vRealSize.vec().y + 2 * BORDERSIZE + 2};
        for (auto& m : g_pCompositor->m_lMonitors) {
            wlr_box fixedDamageBox = damageBox;
            fixedDamageBox.x -= m.vecPosition.x;
            fixedDamageBox.y -= m.vecPosition.y;
            scaleBox(&fixedDamageBox, m.scale);
            wlr_output_damage_add_box(m.damage, &fixedDamageBox);
        }

        if (g_pConfigManager->getInt("debug:log_damage"))
            Debug::log(LOG, "Damage: Window tiled (%s): xy: %d, %d wh: %d, %d", pWindow->m_szTitle.c_str(), damageBox.x, damageBox.y, damageBox.width, damageBox.height);
    }
}

void CHyprRenderer::damageMonitor(SMonitor* pMonitor) {
    wlr_box damageBox = {0, 0, pMonitor->vecPixelSize.x, pMonitor->vecPixelSize.y};
    wlr_output_damage_add_box(pMonitor->damage, &damageBox);

    if (g_pConfigManager->getInt("debug:log_damage"))
        Debug::log(LOG, "Damage: Monitor %s", pMonitor->szName.c_str());
}

void CHyprRenderer::damageBox(wlr_box* pBox) {
    for (auto& m : g_pCompositor->m_lMonitors) {
        wlr_box damageBox = {pBox->x - m.vecPosition.x, pBox->y - m.vecPosition.y, pBox->width, pBox->height};
        scaleBox(&damageBox, m.scale);
        wlr_output_damage_add_box(m.damage, &damageBox);
    }

    if (g_pConfigManager->getInt("debug:log_damage"))
        Debug::log(LOG, "Damage: Box: xy: %d, %d wh: %d, %d", pBox->x, pBox->y, pBox->width, pBox->height);
}

void CHyprRenderer::damageBox(const int& x, const int& y, const int& w, const int& h) {
    wlr_box box = {x, y, w, h};
    damageBox(&box);
}

void CHyprRenderer::renderDragIcon(SMonitor* pMonitor, timespec* time) {
    if (!(g_pInputManager->m_sDrag.dragIcon && g_pInputManager->m_sDrag.iconMapped && g_pInputManager->m_sDrag.dragIcon->surface))
        return;

    SRenderData renderdata = {pMonitor->output, time, g_pInputManager->m_sDrag.pos.x, g_pInputManager->m_sDrag.pos.y};
    renderdata.surface = g_pInputManager->m_sDrag.dragIcon->surface;
    renderdata.w = g_pInputManager->m_sDrag.dragIcon->surface->current.width;
    renderdata.h = g_pInputManager->m_sDrag.dragIcon->surface->current.height;

    wlr_surface_for_each_surface(g_pInputManager->m_sDrag.dragIcon->surface, renderSurface, &renderdata);
}

DAMAGETRACKINGMODES CHyprRenderer::damageTrackingModeFromStr(const std::string& mode) {
    if (mode == "full")
        return DAMAGE_TRACKING_FULL;
    if (mode == "monitor")
        return DAMAGE_TRACKING_MONITOR;
    if (mode == "none")
        return DAMAGE_TRACKING_NONE;

    return DAMAGE_TRACKING_INVALID;
}

void CHyprRenderer::applyMonitorRule(SMonitor* pMonitor, SMonitorRule* pMonitorRule, bool force) {

    Debug::log(LOG, "Applying monitor rule for %s", pMonitor->szName.c_str());

    // Check if the rule isn't already applied
    if (!force && DELTALESSTHAN(pMonitor->vecPixelSize.x, pMonitorRule->resolution.x, 1) && DELTALESSTHAN(pMonitor->vecPixelSize.y, pMonitorRule->resolution.y, 1) && DELTALESSTHAN(pMonitor->refreshRate, pMonitorRule->refreshRate, 1) && pMonitor->scale == pMonitorRule->scale) {
        Debug::log(LOG, "Not applying a new rule to %s because it's already applied!", pMonitor->szName.c_str());
        return;
    }

    wlr_output_set_scale(pMonitor->output, pMonitorRule->scale);
    pMonitor->scale = pMonitorRule->scale;

    // loop over modes and choose an appropriate one.
    if (!wl_list_empty(&pMonitor->output->modes)) {
        wlr_output_mode* mode;
        bool found = false;

        wl_list_for_each(mode, &pMonitor->output->modes, link) {
            // if delta of refresh rate, w and h chosen and mode is < 1 we accept it
            if (DELTALESSTHAN(mode->width, pMonitorRule->resolution.x, 1) && DELTALESSTHAN(mode->height, pMonitorRule->resolution.y, 1) && DELTALESSTHAN(mode->refresh / 1000.f, pMonitorRule->refreshRate, 1)) {
                wlr_output_set_mode(pMonitor->output, mode);

                if (!wlr_output_test(pMonitor->output)) {
                    Debug::log(LOG, "Monitor %s: REJECTED available mode: %ix%i@%2f!",
                               pMonitor->output->name, (int)pMonitorRule->resolution.x, (int)pMonitorRule->resolution.y, (float)pMonitorRule->refreshRate,
                               mode->width, mode->height, mode->refresh / 1000.f);
                    continue;
                }

                Debug::log(LOG, "Monitor %s: requested %ix%i@%2f, found available mode: %ix%i@%imHz, applying.",
                           pMonitor->output->name, (int)pMonitorRule->resolution.x, (int)pMonitorRule->resolution.y, (float)pMonitorRule->refreshRate,
                           mode->width, mode->height, mode->refresh);

                found = true;

                pMonitor->refreshRate = mode->refresh / 1000.f;
                pMonitor->vecSize = Vector2D(mode->width, mode->height);

                break;
            }
        }

        if (!found) {
            const auto PREFERREDMODE = wlr_output_preferred_mode(pMonitor->output);

            if (!PREFERREDMODE) {
                Debug::log(ERR, "Monitor %s has NO PREFERRED MODE, and an INVALID one was requested: %ix%i@%2f",
                           (int)pMonitorRule->resolution.x, (int)pMonitorRule->resolution.y, (float)pMonitorRule->refreshRate);
                return;
            }

            // Preferred is valid
            wlr_output_set_mode(pMonitor->output, PREFERREDMODE);

            Debug::log(ERR, "Monitor %s got an invalid requested mode: %ix%i@%2f, using the preferred one instead: %ix%i@%2f",
                       pMonitor->output->name, (int)pMonitorRule->resolution.x, (int)pMonitorRule->resolution.y, (float)pMonitorRule->refreshRate,
                       PREFERREDMODE->width, PREFERREDMODE->height, PREFERREDMODE->refresh / 1000.f);

            pMonitor->refreshRate = PREFERREDMODE->refresh / 1000.f;
            pMonitor->vecSize = Vector2D(PREFERREDMODE->width, PREFERREDMODE->height);
        }
    } else {
        wlr_output_set_custom_mode(pMonitor->output, (int)pMonitorRule->resolution.x, (int)pMonitorRule->resolution.y, (int)pMonitorRule->refreshRate * 1000);
        pMonitor->vecSize = pMonitorRule->resolution;
    }

    pMonitor->vecPixelSize = pMonitor->vecSize;
    pMonitor->vecSize = (pMonitor->vecSize / pMonitor->scale).floor();

    // update renderer
    g_pHyprOpenGL->destroyMonitorResources(pMonitor);

    if (!wlr_output_commit(pMonitor->output)) {
        Debug::log(ERR, "Couldn't commit output named %s", pMonitor->output->name);
        return;
    }

    wlr_output_layout_add(g_pCompositor->m_sWLROutputLayout, pMonitor->output, (int)pMonitorRule->offset.x, (int)pMonitorRule->offset.y);

    //wlr_output_damage_add_whole(pMonitor->damage);

    wlr_output_enable(pMonitor->output, true);

    // updato wlroots
    Events::listener_change(nullptr, nullptr);

    // updato us
    arrangeLayersForMonitor(pMonitor->ID);

    // frame skip
    pMonitor->needsFrameSkip = true;
}<|MERGE_RESOLUTION|>--- conflicted
+++ resolved
@@ -22,13 +22,8 @@
     if (RDATA->surface && surface == RDATA->surface)
         g_pHyprOpenGL->renderTextureWithBlur(TEXTURE, &windowBox, RDATA->fadeAlpha * RDATA->alpha, surface, RDATA->dontRound ? 0 : g_pConfigManager->getInt("decoration:rounding"), RDATA->decorate);
     else
-<<<<<<< HEAD
-        g_pHyprOpenGL->renderTexture(TEXTURE, &windowBox, RDATA->fadeAlpha * RDATA->alpha, RDATA->dontRound ? 0 : g_pConfigManager->getInt("decoration:rounding"));
-    
-=======
         g_pHyprOpenGL->renderTexture(TEXTURE, &windowBox, RDATA->fadeAlpha * RDATA->alpha, RDATA->dontRound ? 0 : g_pConfigManager->getInt("decoration:rounding"), false, RDATA->decorate);
 
->>>>>>> ba573a52
     wlr_surface_send_frame_done(surface, RDATA->when);
 
     wlr_presentation_surface_sampled_on_output(g_pCompositor->m_sWLRPresentation, surface, RDATA->output);
